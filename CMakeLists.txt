--- conflicted
+++ resolved
@@ -172,19 +172,18 @@
     target_link_libraries(${PROJECT_NAME}_accellerometer PUBLIC ${PROJECT_NAME})
 
     # Add the example.
-<<<<<<< HEAD
     add_executable(${PROJECT_NAME}_comparison ${PROJECT_SOURCE_DIR}/examples/comparison.cpp)
     # Inlcude header directories.
     target_include_directories(${PROJECT_NAME}_comparison PUBLIC ${PROJECT_SOURCE_DIR}/include ${stopwatch_SOURCE_DIR}/include)
     # Set linking flags.
     target_link_libraries(${PROJECT_NAME}_comparison PUBLIC ${PROJECT_NAME})
-=======
+    
+    # Add the example.
     add_executable(${PROJECT_NAME}_robot_arm ${PROJECT_SOURCE_DIR}/examples/robot_arm.cpp)
     # Inlcude header directories.
     target_include_directories(${PROJECT_NAME}_robot_arm PUBLIC ${PROJECT_SOURCE_DIR}/include ${stopwatch_SOURCE_DIR}/include)
     # Set linking flags.
     target_link_libraries(${PROJECT_NAME}_robot_arm PUBLIC ${PROJECT_NAME})
->>>>>>> 74f96fb6
 
     # Add matplot++ if required.
     if(ENABLE_PLOT)
@@ -200,11 +199,8 @@
         target_link_libraries(${PROJECT_NAME}_spring_mass_damper PUBLIC Matplot++::matplot)
         target_link_libraries(${PROJECT_NAME}_pendulum PUBLIC Matplot++::matplot)
         target_link_libraries(${PROJECT_NAME}_accellerometer PUBLIC Matplot++::matplot)
-<<<<<<< HEAD
         target_link_libraries(${PROJECT_NAME}_comparison PUBLIC Matplot++::matplot)
-=======
         target_link_libraries(${PROJECT_NAME}_robot_arm PUBLIC Matplot++::matplot)
->>>>>>> 74f96fb6
 
         # Add definitions.
         target_compile_definitions(${PROJECT_NAME}_lotka PUBLIC SC_ENABLE_PLOT)
@@ -215,11 +211,8 @@
         target_compile_definitions(${PROJECT_NAME}_spring_mass_damper PUBLIC SC_ENABLE_PLOT)
         target_compile_definitions(${PROJECT_NAME}_pendulum PUBLIC SC_ENABLE_PLOT)
         target_compile_definitions(${PROJECT_NAME}_accellerometer PUBLIC SC_ENABLE_PLOT)
-<<<<<<< HEAD
         target_compile_definitions(${PROJECT_NAME}_comparison PUBLIC SC_ENABLE_PLOT)
-=======
         target_compile_definitions(${PROJECT_NAME}_robot_arm PUBLIC SC_ENABLE_PLOT)
->>>>>>> 74f96fb6
     endif()
 endif()
 
